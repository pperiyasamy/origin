#!/bin/bash

# This command checks that the built commands can function together for
# simple scenarios.  It does not require Docker so it can run in travis.

set -o errexit
set -o nounset
set -o pipefail

OS_ROOT=$(dirname "${BASH_SOURCE}")/..
source "${OS_ROOT}/hack/util.sh"

os::log::install_errexit

function cleanup()
{
    out=$?
    pkill -P $$

    if [ $out -ne 0 ]; then
        echo "[FAIL] !!!!! Test Failed !!!!"
    else
        if path=$(go tool -n pprof 2>&1); then
          echo
          echo "pprof: top output"
          echo
          set +e
          go tool pprof -text ./_output/local/go/bin/openshift cpu.pprof
        fi

        echo
        echo "Complete"
    fi
    exit $out
}

trap "exit" INT TERM
trap "cleanup" EXIT

set -e

# Prevent user environment from colliding with the test setup
unset OPENSHIFTCONFIG

USE_LOCAL_IMAGES=${USE_LOCAL_IMAGES:-true}

ETCD_HOST=${ETCD_HOST:-127.0.0.1}
ETCD_PORT=${ETCD_PORT:-4001}
API_SCHEME=${API_SCHEME:-https}
API_PORT=${API_PORT:-8443}
API_HOST=${API_HOST:-127.0.0.1}
MASTER_ADDR="${API_SCHEME}://${API_HOST}:${API_PORT}"
PUBLIC_MASTER_HOST="${PUBLIC_MASTER_HOST:-${API_HOST}}"
KUBELET_SCHEME=${KUBELET_SCHEME:-https}
KUBELET_HOST=${KUBELET_HOST:-127.0.0.1}
KUBELET_PORT=${KUBELET_PORT:-10250}

TEMP_DIR=${USE_TEMP:-$(mktemp -d /tmp/openshift-cmd.XXXX)}
ETCD_DATA_DIR="${TEMP_DIR}/etcd"
VOLUME_DIR="${TEMP_DIR}/volumes"
FAKE_HOME_DIR="${TEMP_DIR}/openshift.local.home"
SERVER_CONFIG_DIR="${TEMP_DIR}/openshift.local.config"
MASTER_CONFIG_DIR="${SERVER_CONFIG_DIR}/master"
NODE_CONFIG_DIR="${SERVER_CONFIG_DIR}/node-${KUBELET_HOST}"
CONFIG_DIR="${TEMP_DIR}/configs"
mkdir -p "${ETCD_DATA_DIR}" "${VOLUME_DIR}" "${FAKE_HOME_DIR}" "${MASTER_CONFIG_DIR}" "${NODE_CONFIG_DIR}" "${CONFIG_DIR}"

# handle profiling defaults
profile="${OPENSHIFT_PROFILE-}"
unset OPENSHIFT_PROFILE
if [[ -n "${profile}" ]]; then
    if [[ "${TEST_PROFILE-}" == "cli" ]]; then
        export CLI_PROFILE="${profile}"
    else
        export WEB_PROFILE="${profile}"
    fi
fi

# set path so OpenShift is available
GO_OUT="${OS_ROOT}/_output/local/go/bin"
export PATH="${GO_OUT}:${PATH}"

# Check openshift version
out=$(openshift version)
echo openshift: $out

# profile the web
export OPENSHIFT_PROFILE="${WEB_PROFILE-}"

# Specify the scheme and port for the listen address, but let the IP auto-discover. Set --public-master to localhost, for a stable link to the console.
echo "[INFO] Create certificates for the OpenShift server to ${MASTER_CONFIG_DIR}"
# find the same IP that openshift start will bind to.  This allows access from pods that have to talk back to master
ALL_IP_ADDRESSES=`ifconfig | grep "inet " | sed 's/adr://' | awk '{print $2}'`
SERVER_HOSTNAME_LIST="${PUBLIC_MASTER_HOST},localhost"
while read -r IP_ADDRESS
do
    SERVER_HOSTNAME_LIST="${SERVER_HOSTNAME_LIST},${IP_ADDRESS}"
done <<< "${ALL_IP_ADDRESSES}"

openshift admin create-master-certs \
  --overwrite=false \
  --cert-dir="${MASTER_CONFIG_DIR}" \
  --hostnames="${SERVER_HOSTNAME_LIST}" \
  --master="${MASTER_ADDR}" \
  --public-master="${API_SCHEME}://${PUBLIC_MASTER_HOST}"

openshift admin create-node-config \
  --listen="${KUBELET_SCHEME}://0.0.0.0:${KUBELET_PORT}" \
  --node-dir="${NODE_CONFIG_DIR}" \
  --node="${KUBELET_HOST}" \
  --hostnames="${KUBELET_HOST}" \
  --master="${MASTER_ADDR}" \
  --node-client-certificate-authority="${MASTER_CONFIG_DIR}/ca.crt" \
  --certificate-authority="${MASTER_CONFIG_DIR}/ca.crt" \
  --signer-cert="${MASTER_CONFIG_DIR}/ca.crt" \
  --signer-key="${MASTER_CONFIG_DIR}/ca.key" \
  --signer-serial="${MASTER_CONFIG_DIR}/ca.serial.txt"

osadm create-bootstrap-policy-file --filename="${MASTER_CONFIG_DIR}/policy.json"

# create openshift config
openshift start \
  --write-config=${SERVER_CONFIG_DIR} \
  --create-certs=false \
  --master="${API_SCHEME}://${API_HOST}:${API_PORT}" \
  --listen="${API_SCHEME}://${API_HOST}:${API_PORT}" \
  --hostname="${KUBELET_HOST}" \
  --volume-dir="${VOLUME_DIR}" \
  --etcd-dir="${ETCD_DATA_DIR}"


# Start openshift
OPENSHIFT_PROFILE=cpu OPENSHIFT_ON_PANIC=crash openshift start \
  --master-config=${MASTER_CONFIG_DIR}/master-config.yaml \
  --node-config=${NODE_CONFIG_DIR}/node-config.yaml \
  1>&2 &
OS_PID=$!

if [[ "${API_SCHEME}" == "https" ]]; then
    export CURL_CA_BUNDLE="${MASTER_CONFIG_DIR}/ca.crt"
    export CURL_CERT="${MASTER_CONFIG_DIR}/admin.crt"
    export CURL_KEY="${MASTER_CONFIG_DIR}/admin.key"
fi

# set the home directory so we don't pick up the users .config
<<<<<<< HEAD
export HOME="${TEMP_DIR}/home"
=======
export HOME="${FAKE_HOME_DIR}"
>>>>>>> bf86143e

wait_for_url "${KUBELET_SCHEME}://${KUBELET_HOST}:${KUBELET_PORT}/healthz" "kubelet: " 0.25 80
wait_for_url "${API_SCHEME}://${API_HOST}:${API_PORT}/healthz" "apiserver: " 0.25 80
wait_for_url "${API_SCHEME}://${API_HOST}:${API_PORT}/api/v1beta1/minions/${KUBELET_HOST}" "apiserver(minions): " 0.25 80

# profile the cli commands
export OPENSHIFT_PROFILE="${CLI_PROFILE-}"

#
# Begin tests
#

# test client not configured
[ "$(osc get services 2>&1 | grep 'Error in configuration')" ]

# Set KUBERNETES_MASTER for osc from now on
export KUBERNETES_MASTER="${API_SCHEME}://${API_HOST}:${API_PORT}"

# Set certificates for osc from now on
if [[ "${API_SCHEME}" == "https" ]]; then
    # test bad certificate
    [ "$(osc get services 2>&1 | grep 'certificate signed by unknown authority')" ]
fi


<<<<<<< HEAD
osc login --server=${KUBERNETES_MASTER} --certificate-authority="${CERT_DIR}/ca/cert.crt" -u test-user -p anything
osc new-project project-foo --display-name="my project" --description="boring project description"
[ "$(osc project | grep 'Using project "project-foo"')" ]
=======
osc login --server=${KUBERNETES_MASTER} --certificate-authority="${MASTER_CONFIG_DIR}/ca.crt" -u test-user -p anything
osc new-project project-foo --display-name="my project" --description="boring project description"
[ "$(osc project | grep 'Using project "project-foo"')" ]
osc logout
[ -z "$(osc get pods | grep 'system:anonymous')" ]
osc login --server=${KUBERNETES_MASTER} --certificate-authority="${MASTER_CONFIG_DIR}/ca.crt" -u test-user -p anything
osc get projects
osc project project-foo
 
>>>>>>> bf86143e


# test config files from the --config flag
osc get services --config="${MASTER_CONFIG_DIR}/admin.kubeconfig"

# test config files from env vars
OPENSHIFTCONFIG="${MASTER_CONFIG_DIR}/admin.kubeconfig" osc get services

# test config files in the home directory
mkdir -p ${HOME}/.config/openshift
cp ${MASTER_CONFIG_DIR}/admin.kubeconfig ${HOME}/.config/openshift/config
osc get services
mv ${HOME}/.config/openshift/config ${HOME}/.config/openshift/non-default-config
echo "config files: ok"
export OPENSHIFTCONFIG="${HOME}/.config/openshift/non-default-config"

# from this point every command will use config from the OPENSHIFTCONFIG env var

osc get templates
osc create -f examples/sample-app/application-template-dockerbuild.json
osc get templates
osc get templates ruby-helloworld-sample
osc process ruby-helloworld-sample
osc describe templates ruby-helloworld-sample
osc delete templates ruby-helloworld-sample
osc get templates
# TODO: create directly from template
echo "templates: ok"

# verify some default commands
[ "$(openshift cli)" ]
[ "$(openshift ex)" ]
[ "$(openshift admin config 2>&1)" ]
[ "$(openshift cli config 2>&1)" ]
[ "$(openshift ex tokens)" ]
[ "$(openshift admin policy  2>&1)" ]
[ "$(openshift kubectl 2>&1)" ]
[ "$(openshift kube 2>&1)" ]
[ "$(openshift admin 2>&1)" ]

# help for root commands must be consistent
[ "$(openshift | grep 'OpenShift Application Platform')" ]
[ "$(osc | grep 'OpenShift Client')" ]
[ "! $(osc | grep 'Options')" ]
[ "! $(osc | grep 'Global Options')" ]
[ "$(openshift cli | grep 'OpenShift Client')" ]
[ "$(openshift kubectl 2>&1 | grep 'Kubernetes cluster')" ]
[ "$(osadm 2>&1 | grep 'OpenShift Administrative Commands')" ]
[ "$(openshift admin 2>&1 | grep 'OpenShift Administrative Commands')" ]

# help for root commands with --help flag must be consistent
[ "$(openshift --help 2>&1 | grep 'OpenShift Application Platform')" ]
[ "$(osc --help 2>&1 | grep 'OpenShift Client')" ]
[ "$(osc login --help 2>&1 | grep 'Options')" ]
[ "! $(osc login --help 2>&1 | grep 'Global Options')" ]
[ "$(openshift cli --help 2>&1 | grep 'OpenShift Client')" ]
[ "$(openshift kubectl --help 2>&1 | grep 'Kubernetes cluster')" ]
[ "$(osadm --help 2>&1 | grep 'OpenShift Administrative Commands')" ]
[ "$(openshift admin --help 2>&1 | grep 'OpenShift Administrative Commands')" ]

# help for root commands through help command must be consistent
[ "$(openshift help cli 2>&1 | grep 'OpenShift Client')" ]
[ "$(openshift help kubectl 2>&1 | grep 'Kubernetes cluster')" ]
[ "$(openshift help admin 2>&1 | grep 'OpenShift Administrative Commands')" ]

# help for given command with --help flag must be consistent
[ "$(osc get --help 2>&1 | grep 'Display one or many resources')" ]
[ "$(openshift cli get --help 2>&1 | grep 'Display one or many resources')" ]
[ "$(openshift kubectl get --help 2>&1 | grep 'Display one or many resources')" ]
[ "$(openshift start --help 2>&1 | grep 'Start an OpenShift all-in-one server')" ]
[ "$(openshift start master --help 2>&1 | grep 'Start an OpenShift master')" ]
[ "$(openshift start node --help 2>&1 | grep 'Start an OpenShift node')" ]
[ "$(osc get --help 2>&1 | grep 'osc')" ]

# help for given command through help command must be consistent
[ "$(osc help get 2>&1 | grep 'Display one or many resources')" ]
[ "$(openshift cli help get 2>&1 | grep 'Display one or many resources')" ]
[ "$(openshift kubectl help get 2>&1 | grep 'Display one or many resources')" ]
[ "$(openshift help start 2>&1 | grep 'Start an OpenShift all-in-one server')" ]
[ "$(openshift help start master 2>&1 | grep 'Start an OpenShift master')" ]
[ "$(openshift help start node 2>&1 | grep 'Start an OpenShift node')" ]
[ "$(openshift cli help update 2>&1 | grep 'openshift')" ]

# runnable commands with required flags must error consistently
[ "$(osc get 2>&1 | grep 'you must provide one or more resources')" ]
[ "$(openshift cli get 2>&1 | grep 'you must provide one or more resources')" ]
[ "$(openshift kubectl get 2>&1 | grep 'you must provide one or more resources')" ]

# commands that expect file paths must validate and error out correctly
[ "$(osc login --certificate-authority=/path/to/invalid 2>&1 | grep 'no such file or directory')" ]

osc get pods --match-server-version
osc create -f examples/hello-openshift/hello-pod.json
osc describe pod hello-openshift
osc delete pods hello-openshift
echo "pods: ok"

osc get services
osc create -f test/integration/fixtures/test-service.json
osc delete services frontend
echo "services: ok"

osc get minions
echo "minions: ok"

osc get images
osc create -f test/integration/fixtures/test-image.json
osc delete images test
echo "images: ok"

osc get imageStreams
osc create -f test/integration/fixtures/test-image-stream.json
# make sure stream.status.dockerImageRepository isn't set (no registry)
[ -z "$(osc get imageStreams test -t "{{.status.dockerImageRepository}}")" ]
# create the registry
osadm registry --create --credentials="${OPENSHIFTCONFIG}"
# make sure stream.status.dockerImageRepository IS set
[ -n "$(osc get imageStreams test -t "{{.status.dockerImageRepository}}")" ]
# delete the registry resources
osc delete dc docker-registry
osc delete se docker-registry
osc delete rc docker-registry-1
osc delete pod $(osc get pod | grep docker-registry-1 | awk '{print $1}')
# done deleting registry resources
osc delete imageStreams test
[ -z "$(osc get imageStreams test -t "{{.status.dockerImageRepository}}")" ]
osc create -f examples/image-streams/image-streams-centos7.json
[ -n "$(osc get imageStreams ruby-20-centos7 -t "{{.status.dockerImageRepository}}")" ]
[ -n "$(osc get imageStreams nodejs-010-centos7 -t "{{.status.dockerImageRepository}}")" ]
[ -n "$(osc get imageStreams wildfly-8-centos -t "{{.status.dockerImageRepository}}")" ]
[ -n "$(osc get imageStreams mysql-55-centos7 -t "{{.status.dockerImageRepository}}")" ]
[ -n "$(osc get imageStreams postgresql-92-centos7 -t "{{.status.dockerImageRepository}}")" ]
[ -n "$(osc get imageStreams mongodb-24-centos7 -t "{{.status.dockerImageRepository}}")" ]
osc delete imageStreams ruby-20-centos7
osc delete imageStreams nodejs-010-centos7
osc delete imageStreams wildfly-8-centos
osc delete imageStreams mysql-55-centos7
osc delete imageStreams postgresql-92-centos7
osc delete imageStreams mongodb-24-centos7
[ -z "$(osc get imageStreams ruby-20-centos7 -t "{{.status.dockerImageRepository}}")" ]
[ -z "$(osc get imageStreams nodejs-010-centos7 -t "{{.status.dockerImageRepository}}")" ]
[ -z "$(osc get imageStreams wildfly-8-centos -t "{{.status.dockerImageRepository}}")" ]
[ -z "$(osc get imageStreams mysql-55-centos7 -t "{{.status.dockerImageRepository}}")" ]
[ -z "$(osc get imageStreams postgresql-92-centos7 -t "{{.status.dockerImageRepository}}")" ]
[ -z "$(osc get imageStreams mongodb-24-centos7 -t "{{.status.dockerImageRepository}}")" ]
echo "imageStreams: ok"

osc create -f test/integration/fixtures/test-image-stream.json
osc create -f test/integration/fixtures/test-image-stream-mapping.json
osc get images
osc get imageStreams
osc get imageStreamTag test:sometag
osc get imageStreamImage test@sha256:4986bf8c15363d1c5d15512d5266f8777bfba4974ac56e3270e7760f6f0a8125
osc delete imageStreams test
echo "imageStreamMappings: ok"

osc get imageRepositories
osc create -f test/integration/fixtures/test-image-repository.json
[ -n "$(osc get imageRepositories test -t "{{.status.dockerImageRepository}}")" ]
osc delete imageRepositories test
osc create -f examples/image-repositories/image-repositories.json
[ -n "$(osc get imageRepositories ruby-20-centos7 -t "{{.status.dockerImageRepository}}")" ]
[ -n "$(osc get imageRepositories nodejs-010-centos7 -t "{{.status.dockerImageRepository}}")" ]
[ -n "$(osc get imageRepositories wildfly-8-centos -t "{{.status.dockerImageRepository}}")" ]
[ -n "$(osc get imageRepositories mysql-55-centos7 -t "{{.status.dockerImageRepository}}")" ]
[ -n "$(osc get imageRepositories postgresql-92-centos7 -t "{{.status.dockerImageRepository}}")" ]
[ -n "$(osc get imageRepositories mongodb-24-centos7 -t "{{.status.dockerImageRepository}}")" ]
osc delete imageRepositories ruby-20-centos7
osc delete imageRepositories nodejs-010-centos7
osc delete imageRepositories mysql-55-centos7
osc delete imageRepositories postgresql-92-centos7
osc delete imageRepositories mongodb-24-centos7
[ -z "$(osc get imageRepositories ruby-20-centos7 -t "{{.status.dockerImageRepository}}")" ]
[ -z "$(osc get imageRepositories nodejs-010-centos7 -t "{{.status.dockerImageRepository}}")" ]
[ -z "$(osc get imageRepositories mysql-55-centos7 -t "{{.status.dockerImageRepository}}")" ]
[ -z "$(osc get imageRepositories postgresql-92-centos7 -t "{{.status.dockerImageRepository}}")" ]
[ -z "$(osc get imageRepositories mongodb-24-centos7 -t "{{.status.dockerImageRepository}}")" ]
# don't delete wildfly-8-centos
osc create -f - << EOF
{"apiVersion": "v1beta1","dockerImageRepository": "openshift/mysql-55-centos7","kind": "ImageRepository","metadata": {"name": "mysql"}}
EOF
echo "imageRepositories: ok"

osc create -f test/integration/fixtures/test-image-repository.json
osc create -f test/integration/fixtures/test-image-repository-mapping.json
osc get images
osc get imageRepositories
osc get imageRepositoryTag test:sometag
osc delete imageRepositories test
echo "imageRepositoryMappings: ok"

[ -n "$(osc get imageRepositories mysql -t "{{ index .metadata.annotations \"openshift.io/image.dockerRepositoryCheck\"}}")" ]
[ "$(osc new-app php mysql -o yaml | grep 3306)" ]
# verify we can generate a Docker image based component "mongodb" directly
[ ! "$(osc new-app unknownhubimage -o yaml)" ]
[ "$(osc new-app mongo -o yaml | grep library/mongo)" ]
# the local image repository takes precedence over the Docker Hub "mysql" image
[ "$(osc new-app mysql -o yaml | grep mysql-55-centos7)" ]
osc new-app php mysql
# check if we can create from a stored template
osc create -f examples/sample-app/application-template-stibuild.json
osc get template ruby-helloworld-sample
[ "$(osc new-app ruby-helloworld-sample -o yaml | grep MYSQL_USER)" ]
[ "$(osc new-app ruby-helloworld-sample -o yaml | grep MYSQL_PASSWORD)" ]
[ "$(osc new-app ruby-helloworld-sample -o yaml | grep ADMIN_USERNAME)" ]
[ "$(osc new-app ruby-helloworld-sample -o yaml | grep ADMIN_PASSWORD)" ]
# create from template with code explicitly set is not supported
[ ! "$(osc new-app ruby-helloworld-sample~git@github.com/mfojtik/sinatra-app-example)" ]
osc delete template ruby-helloworld-sample
# override component names
[ "$(osc new-app mysql --name=db | grep db)" ]
osc new-app https://github.com/openshift/ruby-hello-world -l app=ruby
osc delete all -l app=ruby
echo "new-app: ok"

osc get routes
osc create -f test/integration/fixtures/test-route.json
osc delete routes testroute
echo "routes: ok"

osc get deploymentConfigs
osc get dc
osc create -f test/integration/fixtures/test-deployment-config.json
osc describe deploymentConfigs test-deployment-config
osc deploy test-deployment-config
osc delete deploymentConfigs test-deployment-config
echo "deploymentConfigs: ok"

osc process -f test/templates/fixtures/guestbook.json --parameters --value="ADMIN_USERNAME=admin"
osc process -f test/templates/fixtures/guestbook.json | osc create -f -
osc status
[ "$(osc status | grep frontend-service)" ]
echo "template+config: ok"

[ "$(OSC_EDITOR='cat' osc edit svc/kubernetes 2>&1 | grep 'Edit cancelled')" ]
[ "$(OSC_EDITOR='cat' osc edit svc/kubernetes | grep 'provider: kubernetes')" ]
echo "edit: ok"

openshift kube resize --replicas=2 rc guestbook
osc get pods
echo "resize: ok"

osc process -f examples/sample-app/application-template-dockerbuild.json | osc create -f -
osc get buildConfigs
osc get bc
osc get builds

[[ $(osc describe buildConfigs ruby-sample-build | grep --text "Webhook Github") =~ "${API_SCHEME}://${API_HOST}:${API_PORT}/osapi/v1beta1/buildConfigHooks/ruby-sample-build/secret101/github" ]]
[[ $(osc describe buildConfigs ruby-sample-build | grep --text "Webhook Generic") =~ "${API_SCHEME}://${API_HOST}:${API_PORT}/osapi/v1beta1/buildConfigHooks/ruby-sample-build/secret101/generic" ]]
echo "buildConfig: ok"

osc create -f test/integration/fixtures/test-buildcli.json
# a build for which there is not an upstream tag in the corresponding imagerepo, so
# the build should use the image field as defined in the buildconfig
started=$(osc start-build ruby-sample-build-invalidtag)
echo "start-build: ok"
osc describe build ${started} | grep openshift/ruby-20-centos7$

osc cancel-build "${started}" --dump-logs --restart
echo "cancel-build: ok"

openshift admin policy add-role-to-group cluster-admin system:unauthenticated
openshift admin policy remove-role-from-group cluster-admin system:unauthenticated
openshift admin policy remove-role-from-group-from-project system:unauthenticated
openshift admin policy add-role-to-user cluster-admin system:no-user
openshift admin policy remove-user cluster-admin system:no-user
openshift admin policy remove-user-from-project system:no-user
echo "ex policy: ok"

# Test the commands the UI projects page tells users to run
# These should match what is described in projects.html
osadm new-project ui-test-project --admin="createuser"
osadm policy add-role-to-user admin adduser -n ui-test-project
# Make sure project can be listed by osc (after auth cache syncs)
sleep 2 && [ "$(osc get projects | grep 'ui-test-project')" ]
# Make sure users got added
[ "$(osc describe policybinding master -n ui-test-project | grep createuser)" ]
[ "$(osc describe policybinding master -n ui-test-project | grep adduser)" ]
echo "ui-project-commands: ok"

# Test deleting and recreating a project
osadm new-project recreated-project --admin="createuser1"
osc delete project recreated-project
osc delete project recreated-project
osadm new-project recreated-project --admin="createuser2"
osc describe policybinding master -n recreated-project | grep createuser2
echo "ex new-project: ok"

# Test running a router
[ ! "$(osadm router | grep 'does not exist')" ]
[ "$(osadm router -o yaml --credentials="${OPENSHIFTCONFIG}" | grep 'openshift/origin-haproxy-')" ]
osadm router --create --credentials="${OPENSHIFTCONFIG}"
[ "$(osadm router | grep 'service exists')" ]
echo "ex router: ok"

# Test running a registry
[ ! "$(osadm registry | grep 'does not exist')"]
[ "$(osadm registry -o yaml --credentials="${OPENSHIFTCONFIG}" | grep 'openshift/origin-docker-registry')" ]
osadm registry --create --credentials="${OPENSHIFTCONFIG}"
[ "$(osadm registry | grep 'service exists')" ]
echo "ex registry: ok"

# verify the image repository had its tags populated
[ -n "$(osc get imageStreams wildfly-8-centos -t "{{.status.tags.latest}}")" ]
[ -n "$(osc get imageStreams wildfly-8-centos -t "{{ index .metadata.annotations \"openshift.io/image.dockerRepositoryCheck\"}}")" ]

# Test building a dependency tree
[ "$(openshift ex build-chain --all -o dot | grep 'graph')" ]
echo "ex build-chain: ok"

osadm new-project example --admin="createuser"
osc project example
osc create -f test/fixtures/app-scenarios
osc status
echo "complex-scenarios: ok"

# Clean-up everything before testing cleaning up everything...
osc delete all -l template=application-template-stibuild
osc process -f examples/sample-app/application-template-stibuild.json -l name=mytemplate | osc create -f -
osc delete all -l name=mytemplate
osc new-app https://github.com/openshift/ruby-hello-world -l name=hello-world
osc delete all -l name=hello-world
echo "delete all: ok"

echo
echo
wait_for_url "${API_SCHEME}://${API_HOST}:${API_PORT}/metrics" "metrics: " 0.25 80
echo
echo
echo "test-cmd: ok"<|MERGE_RESOLUTION|>--- conflicted
+++ resolved
@@ -143,11 +143,7 @@
 fi
 
 # set the home directory so we don't pick up the users .config
-<<<<<<< HEAD
-export HOME="${TEMP_DIR}/home"
-=======
 export HOME="${FAKE_HOME_DIR}"
->>>>>>> bf86143e
 
 wait_for_url "${KUBELET_SCHEME}://${KUBELET_HOST}:${KUBELET_PORT}/healthz" "kubelet: " 0.25 80
 wait_for_url "${API_SCHEME}://${API_HOST}:${API_PORT}/healthz" "apiserver: " 0.25 80
@@ -173,11 +169,6 @@
 fi
 
 
-<<<<<<< HEAD
-osc login --server=${KUBERNETES_MASTER} --certificate-authority="${CERT_DIR}/ca/cert.crt" -u test-user -p anything
-osc new-project project-foo --display-name="my project" --description="boring project description"
-[ "$(osc project | grep 'Using project "project-foo"')" ]
-=======
 osc login --server=${KUBERNETES_MASTER} --certificate-authority="${MASTER_CONFIG_DIR}/ca.crt" -u test-user -p anything
 osc new-project project-foo --display-name="my project" --description="boring project description"
 [ "$(osc project | grep 'Using project "project-foo"')" ]
@@ -187,7 +178,6 @@
 osc get projects
 osc project project-foo
  
->>>>>>> bf86143e
 
 
 # test config files from the --config flag
