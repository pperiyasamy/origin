--- conflicted
+++ resolved
@@ -137,19 +137,6 @@
 	return "https://" + rte.Status.Ingress[0].Host, nil
 }
 
-<<<<<<< HEAD
-func (c MetricConditions) MatchesInterval(alertInterval monitorapi.Interval) *MetricCondition {
-
-	// TODO: Source check for SourceAlert would be a good idea here.
-
-	checkAlertName := alertInterval.Locator.Keys[monitorapi.LocatorAlertKey]
-	checkAlertNamespace := alertInterval.Locator.Keys[monitorapi.LocatorNamespaceKey]
-
-	for _, condition := range c {
-		if checkAlertName == condition.AlertName && checkAlertNamespace == condition.AlertNamespace {
-			return &condition
-		}
-=======
 // RequestPrometheusServiceAccountAPIToken returns a time-bound (24hr) API token for the prometheus service account.
 func RequestPrometheusServiceAccountAPIToken(ctx context.Context, oc *exutil.CLI) (string, error) {
 	expirationSeconds := int64(24 * time.Hour / time.Second)
@@ -159,7 +146,6 @@
 		}, metav1.CreateOptions{})
 	if err != nil {
 		return "", fmt.Errorf("unable to get an API token for the %s service account in the %s namespace: %w", serviceAccount, namespace, err)
->>>>>>> d0155486
 	}
 	return req.Status.Token, nil
 }
