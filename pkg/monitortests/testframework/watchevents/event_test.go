package watchevents

import (
	"context"
	"regexp"
	"testing"
	"time"

	"github.com/openshift/origin/pkg/monitor"

	"github.com/openshift/origin/pkg/monitor/monitorapi"
	"github.com/stretchr/testify/assert"
	corev1 "k8s.io/api/core/v1"
	metav1 "k8s.io/apimachinery/pkg/apis/meta/v1"
	"k8s.io/client-go/kubernetes"
)

func Test_recordAddOrUpdateEvent(t *testing.T) {

	type args struct {
		ctx                    context.Context
		m                      monitorapi.Recorder
		client                 kubernetes.Interface
		reMatchFirstQuote      *regexp.Regexp
		significantlyBeforeNow time.Time
		kubeEvent              *corev1.Event
	}

	now := time.Now()

	tests := []struct {
		name            string
		args            args
		skip            bool
		kubeEvent       *corev1.Event
		expectedLocator monitorapi.Locator
		expectedMessage monitorapi.Message
	}{
		{
			name: "simple event",
			args: args{
				ctx: context.TODO(),
				m:   monitor.NewRecorder(),
				kubeEvent: &corev1.Event{
					Count:  2,
					Reason: "SomethingHappened",
					InvolvedObject: corev1.ObjectReference{
						Kind:      "Pod",
						Namespace: "openshift-authentication",
						Name:      "testpod-927947",
					},
					Message:       "sample message",
					LastTimestamp: metav1.Now(),
				},
			},
			expectedLocator: monitorapi.Locator{
				Type: monitorapi.LocatorTypeKind,
				Keys: map[monitorapi.LocatorKey]string{
					monitorapi.LocatorNamespaceKey: "openshift-authentication",
					monitorapi.LocatorPodKey:       "testpod-927947",
					monitorapi.LocatorHmsgKey:      "59162c6b05",
				},
			},
			expectedMessage: monitorapi.NewMessage().Reason("SomethingHappened").
				HumanMessage("sample message").WithAnnotation(monitorapi.AnnotationCount, "2").Build(),
		},
		{
			name: "unknown pathological event",
			args: args{
				ctx: context.TODO(),
				m:   monitor.NewRecorder(),
				kubeEvent: &corev1.Event{
					Count:  40,
					Reason: "SomethingHappened",
					InvolvedObject: corev1.ObjectReference{
						Kind:      "Pod",
						Namespace: "openshift-authentication",
						Name:      "testpod-927947",
					},
					Message:       "sample message",
					LastTimestamp: metav1.Now(),
				},
			},
			expectedLocator: monitorapi.Locator{
				Type: monitorapi.LocatorTypeKind,
				Keys: map[monitorapi.LocatorKey]string{
					monitorapi.LocatorNamespaceKey: "openshift-authentication",
					monitorapi.LocatorPodKey:       "testpod-927947",
					monitorapi.LocatorHmsgKey:      "59162c6b05",
				},
			},
			expectedMessage: monitorapi.NewMessage().Reason("SomethingHappened").
				HumanMessage("sample message").WithAnnotation(monitorapi.AnnotationCount, "40").
				WithAnnotation(monitorapi.AnnotationPathological, "true").
				Build(),
		},
		{
			name: "allowed pathological event",
			args: args{
				ctx: context.TODO(),
				m:   monitor.NewRecorder(),
				kubeEvent: &corev1.Event{
					Count:  40,
					Reason: "SomethingHappened",
					InvolvedObject: corev1.ObjectReference{
						Kind:      "Pod",
						Namespace: "openshift-e2e-loki",
						Name:      "loki-promtail-982739",
					},
					Message:       "Readiness probe failed",
					LastTimestamp: metav1.Now(),
				},
				significantlyBeforeNow: now.UTC().Add(-15 * time.Minute),
			},
			expectedLocator: monitorapi.Locator{
				Type: monitorapi.LocatorTypeKind,
				Keys: map[monitorapi.LocatorKey]string{
					monitorapi.LocatorNamespaceKey: "openshift-e2e-loki",
					monitorapi.LocatorPodKey:       "loki-promtail-982739",
					monitorapi.LocatorHmsgKey:      "c166d9c33e",
				},
			},
			expectedMessage: monitorapi.NewMessage().Reason("SomethingHappened").
				HumanMessage("Readiness probe failed").
				WithAnnotation(monitorapi.AnnotationCount, "40").
				WithAnnotation(monitorapi.AnnotationPathological, "true").
				WithAnnotation(monitorapi.AnnotationInteresting, "true").
				Build(),
		},
		{
			name: "allowed pathological event with known bug (BZ 2000234)",
			args: args{
				ctx: context.TODO(),
				m:   monitor.NewRecorder(),
				kubeEvent: &corev1.Event{
					Count:  40,
					Reason: "ns/openshift-etcd pod/etcd-quorum-guard-42 node/worker-42 - reason/Unhealthy",
					InvolvedObject: corev1.ObjectReference{
						Kind:      "Pod",
						Namespace: "openshift-etcd",
						Name:      "etcd-quorum-guard-42",
					},
					Message:       "Readiness probe failed:",
					LastTimestamp: metav1.Now(),
				},
				significantlyBeforeNow: now.UTC().Add(-15 * time.Minute),
			},
<<<<<<< HEAD
			expectedLocator: monitorapi.Locator{
				Type: monitorapi.LocatorTypeKind,
				Keys: map[monitorapi.LocatorKey]string{
					monitorapi.LocatorNamespaceKey: "any",
					monitorapi.LocatorPodKey:       "any",
					monitorapi.LocatorHmsgKey:      "3c8acf6676",
				},
			},
			expectedMessage: monitorapi.NewMessage().Reason("TopologyAwareHintsDisabled").
				HumanMessage("irrelevant").
				WithAnnotation(monitorapi.AnnotationCount, "40").
				WithAnnotation(monitorapi.AnnotationPathological, "true").
				WithAnnotation(monitorapi.AnnotationInteresting, "true").
				Build(),
=======
			// hmsg in expectedLocator is the hash of the entire expectedMessage except the number of times
			expectedLocator: "ns/openshift-etcd pod/etcd-quorum-guard-42 hmsg/9100aa725d",
			expectedMessage: "pathological/true interesting/true reason/ns/openshift-etcd pod/etcd-quorum-guard-42 node/worker-42 - reason/Unhealthy Readiness probe failed: (40 times)",
>>>>>>> 0a655590
		},
	}
	for _, tt := range tests {
		if tt.skip {
			continue
		}
		t.Run(tt.name, func(t *testing.T) {
			significantlyBeforeNow := now.UTC().Add(-15 * time.Minute)
			recordAddOrUpdateEvent(tt.args.ctx, tt.args.m, nil, nil, significantlyBeforeNow, tt.args.kubeEvent)
			intervals := tt.args.m.Intervals(now.Add(-10*time.Minute), now.Add(10*time.Minute))
			assert.Equal(t, 1, len(intervals))
			interval := intervals[0]
			assert.Equal(t, tt.expectedLocator, interval.StructuredLocator)
			assert.Equal(t, tt.expectedMessage, interval.StructuredMessage)
		})
	}
}<|MERGE_RESOLUTION|>--- conflicted
+++ resolved
@@ -128,13 +128,13 @@
 				Build(),
 		},
 		{
-			name: "allowed pathological event with known bug (BZ 2000234)",
+			name: "allowed pathological event with known bug",
 			args: args{
 				ctx: context.TODO(),
 				m:   monitor.NewRecorder(),
 				kubeEvent: &corev1.Event{
 					Count:  40,
-					Reason: "ns/openshift-etcd pod/etcd-quorum-guard-42 node/worker-42 - reason/Unhealthy",
+					Reason: "TopologyAwareHintsDisabled",
 					InvolvedObject: corev1.ObjectReference{
 						Kind:      "Pod",
 						Namespace: "openshift-etcd",
@@ -145,26 +145,20 @@
 				},
 				significantlyBeforeNow: now.UTC().Add(-15 * time.Minute),
 			},
-<<<<<<< HEAD
 			expectedLocator: monitorapi.Locator{
 				Type: monitorapi.LocatorTypeKind,
 				Keys: map[monitorapi.LocatorKey]string{
-					monitorapi.LocatorNamespaceKey: "any",
-					monitorapi.LocatorPodKey:       "any",
-					monitorapi.LocatorHmsgKey:      "3c8acf6676",
+					monitorapi.LocatorNamespaceKey: "openshift-etcd",
+					monitorapi.LocatorPodKey:       "etcd-quorum-guard-42",
+					monitorapi.LocatorHmsgKey:      "417e6fe177",
 				},
 			},
 			expectedMessage: monitorapi.NewMessage().Reason("TopologyAwareHintsDisabled").
-				HumanMessage("irrelevant").
+				HumanMessage("Readiness probe failed:").
 				WithAnnotation(monitorapi.AnnotationCount, "40").
 				WithAnnotation(monitorapi.AnnotationPathological, "true").
 				WithAnnotation(monitorapi.AnnotationInteresting, "true").
 				Build(),
-=======
-			// hmsg in expectedLocator is the hash of the entire expectedMessage except the number of times
-			expectedLocator: "ns/openshift-etcd pod/etcd-quorum-guard-42 hmsg/9100aa725d",
-			expectedMessage: "pathological/true interesting/true reason/ns/openshift-etcd pod/etcd-quorum-guard-42 node/worker-42 - reason/Unhealthy Readiness probe failed: (40 times)",
->>>>>>> 0a655590
 		},
 	}
 	for _, tt := range tests {
