<!doctype html>
<html class="no-js layout-pf-alt layout-pf-alt-fixed">
  <head>
    <meta http-equiv="X-UA-Compatible" content="IE=EDGE" />
    <meta charset="utf-8">
    <base href="/">
    <title>OpenShift Web Console</title>
    <meta name="description" content="">
    <meta name="viewport" content="width=device-width, initial-scale=1">
    <link rel="icon" type="image/png" href="images/favicon.png" />
    <link rel="icon" type="image/x-icon" href="images/favicon.ico"/>
    <link rel="apple-touch-icon-precomposed" sizes="144x144" href="images/apple-touch-icon-precomposed.png">
    <meta name="application-name" content="OpenShift">
    <meta name="msapplication-TileColor" content="#000000">
    <meta name="msapplication-TileImage" content="images/mstile-144x144.png">
    <!-- build:css(.) styles/vendor.css -->
    <!-- bower:css -->
    <link rel="stylesheet" href="bower_components/angular-patternfly/dist/styles/angular-patternfly.css" />
    <link rel="stylesheet" href="bower_components/messenger/build/css/messenger-theme-flat.css" />
    <link rel="stylesheet" href="bower_components/kubernetes-label-selector/labelFilter.css" />
    <link rel="stylesheet" href="bower_components/kubernetes-topology-graph/dist/topology-graph.css" />
    <link rel="stylesheet" href="bower_components/kubernetes-container-terminal/dist/container-terminal.css" />
    <link rel="stylesheet" href="bower_components/layout.attrs/dist/layout.attrs.css" />
    <!-- endbower -->
    <!-- endbuild -->
    <!-- build:css(.tmp) styles/main.css -->
    <link rel="stylesheet" type="text/css" href="styles/main.css">
    <!-- endbuild -->
    <link rel="stylesheet" type="text/css" href="styles/extensions.css">
     <style type="text/css">


    </style>
  </head>
<body class="console-os">
    <!-- Add your site or application content here -->
<<<<<<< HEAD
    <nav class="navbar navbar-default navbar-pf" role="navigation">
      <div class="navbar-header">
        <button type="button" class="navbar-toggle" data-toggle="collapse" data-target=".navbar-collapse-1">
          <span class="sr-only">Toggle navigation</span>
          <span class="icon-bar"></span>
          <span class="icon-bar"></span>
          <span class="icon-bar"></span>
        </button>
        <a class="navbar-brand" id="openshift-logo" href="./">
          <div id="header-logo"></div>
        </a>
      </div>
      <div class="collapse navbar-collapse navbar-collapse-1">
        <ul class="nav navbar-nav navbar-utility">
          <li>
            <a href="http://docs.openshift.com/enterprise/latest/welcome/index.html">
            <span class="fa fa-files-o fa-fw"></span> Documentation</a>
          </li>
          <li uib-dropdown ng-cloak ng-if="user">
            <a href="" uib-dropdown-toggle id="user-dropdown">
              <span class="pficon pficon-user"></span>
              <span class="username">{{user.fullName || user.metadata.name}}</span> <b class="caret"></b>
            </a>
            <ul class="uib-dropdown-menu" aria-labelledby="user-dropdown">
              <!--
              <li>
                <a href="#">Account</a>
              </li>
              <li>
                <a href="#">Settings</a>
              </li>
              <li class="divider"></li>
              -->
              <li>
                <a href="logout">Log out</a>
              </li>
            </ul>
          </li>
        </ul>
      </div>
    </nav>
=======
>>>>>>> 24d652e7

    <div ng-view></div>

    <noscript class="attention-message"><h1>To use OpenShift, please enable JavaScript.</h1></noscript>

    <script src="config.js"></script>

    <!-- build:js(.) scripts/oldieshim.js -->
    <!--[if lt IE 9]>
    <script src="bower_components/es5-shim/es5-shim.js"></script>
    <script src="bower_components/json3/lib/json3.js"></script>
    <![endif]-->
    <!-- endbuild -->

    <!-- build:js(.) scripts/vendor.js -->
    <script src="bower_components/es5-dom-shim/__COMPILE/a.js"></script>
    <!-- bower:js -->
    <script src="bower_components/jquery/dist/jquery.js"></script>
    <script src="bower_components/angular/angular.js"></script>
    <script src="bower_components/angular-resource/angular-resource.js"></script>
    <script src="bower_components/angular-cookies/angular-cookies.js"></script>
    <script src="bower_components/angular-sanitize/angular-sanitize.js"></script>
    <script src="bower_components/angular-animate/angular-animate.js"></script>
    <script src="bower_components/angular-touch/angular-touch.js"></script>
    <script src="bower_components/angular-route/angular-route.js"></script>
    <script src="bower_components/angular-bootstrap/ui-bootstrap-tpls.js"></script>
    <script src="bower_components/angular-patternfly/dist/angular-patternfly.js"></script>
    <script src="bower_components/uri.js/src/URI.js"></script>
    <script src="bower_components/uri.js/src/URITemplate.js"></script>
    <script src="bower_components/uri.js/src/jquery.URI.js"></script>
    <script src="bower_components/uri.js/src/URI.fragmentURI.js"></script>
    <script src="bower_components/moment/moment.js"></script>
    <script src="bower_components/patternfly/components/bootstrap-combobox/js/bootstrap-combobox.js"></script>
    <script src="bower_components/patternfly/components/bootstrap-datepicker/dist/js/bootstrap-datepicker.js"></script>
    <script src="bower_components/patternfly/components/bootstrap/dist/js/bootstrap.js"></script>
    <script src="bower_components/patternfly/components/bootstrap-select/dist/js/bootstrap-select.js"></script>
    <script src="bower_components/patternfly/components/bootstrap-treeview/dist/bootstrap-treeview.min.js"></script>
    <script src="bower_components/patternfly/components/c3/c3.min.js"></script>
    <script src="bower_components/js-logger/src/logger.js"></script>
    <script src="bower_components/hawtio-core/hawtio-core.js"></script>
    <script src="bower_components/lodash/lodash.js"></script>
    <script src="bower_components/hawtio-core-navigation/dist/hawtio-core-navigation.js"></script>
    <script src="bower_components/hawtio-extension-service/dist/hawtio-extension-service.js"></script>
    <script src="bower_components/sifter/sifter.js"></script>
    <script src="bower_components/microplugin/src/microplugin.js"></script>
    <script src="bower_components/selectize/dist/js/selectize.js"></script>
    <script src="bower_components/zeroclipboard/dist/ZeroClipboard.js"></script>
    <script src="bower_components/messenger/build/js/messenger.js"></script>
    <script src="bower_components/messenger/build/js/messenger-theme-flat.js"></script>
    <script src="bower_components/kubernetes-label-selector/labelSelector.js"></script>
    <script src="bower_components/kubernetes-label-selector/labelFilter.js"></script>
    <script src="bower_components/d3/d3.js"></script>
    <script src="bower_components/kubernetes-topology-graph/dist/topology-graph.js"></script>
    <script src="bower_components/term.js/src/term.js"></script>
    <script src="bower_components/kubernetes-container-terminal/dist/container-terminal.js"></script>
    <script src="bower_components/kubernetes-object-describer/dist/object-describer.js"></script>
    <script src="bower_components/openshift-object-describer/dist/object-describer.js"></script>
    <script src="bower_components/bootstrap-hover-dropdown/bootstrap-hover-dropdown.min.js"></script>
    <script src="bower_components/ace-builds/src-min-noconflict/ace.js"></script>
    <script src="bower_components/ace-builds/src-min-noconflict/mode-yaml.js"></script>
    <script src="bower_components/ace-builds/src-min-noconflict/theme-eclipse.js"></script>
    <script src="bower_components/angular-ui-ace/ui-ace.js"></script>
    <script src="bower_components/yamljs/bin/yaml.js"></script>
    <!-- endbower -->
    <!-- endbuild -->

    <!-- This needs to be loaded before scripts.js -->
    <script src="scripts/templates.js"></script>

        <!-- build:js({.tmp,app}) scripts/scripts.js -->
        <script src="scripts/constants.js"></script>
        <script src="scripts/app.js"></script>
        <script src="scripts/services/logger.js"></script>
        <script src="scripts/services/ws.js"></script>
        <script src="scripts/services/userstore.js"></script>
        <script src="scripts/services/auth.js"></script>
        <script src="scripts/services/data.js"></script>
        <script src="scripts/services/discovery.js"></script>
        <script src="scripts/services/projects.js"></script>
        <script src="scripts/services/applicationGenerator.js"></script>
        <script src="scripts/services/alertMessage.js"></script>
        <script src="scripts/services/login.js"></script>
        <script src="scripts/services/logout.js"></script>
        <script src="scripts/services/navigate.js"></script>
        <script src="scripts/services/nameGenerator.js"></script>
        <script src="scripts/services/tasks.js"></script>
        <script src="scripts/services/notification.js"></script>
        <script src="scripts/services/imageStreamResolver.js"></script>
        <script src="scripts/services/util.js"></script>
        <script src="scripts/services/builds.js"></script>
        <script src="scripts/services/deployments.js"></script>
        <script src="scripts/services/imagestreams.js"></script>
        <script src="scripts/services/metrics.js"></script>
        <script src="scripts/services/storage.js"></script>
        <script src="scripts/services/constants.js"></script>
        <script src="scripts/controllers/projects.js"></script>
        <script src="scripts/controllers/pods.js"></script>
        <script src="scripts/controllers/pod.js"></script>
        <script src="scripts/controllers/overview.js"></script>
        <script src="scripts/controllers/settings.js"></script>
        <script src="scripts/controllers/builds.js"></script>
        <script src="scripts/controllers/buildConfig.js"></script>
        <script src="scripts/controllers/build.js"></script>
        <script src="scripts/controllers/images.js"></script>
        <script src="scripts/controllers/image.js"></script>
        <script src="scripts/controllers/deployments.js"></script>
        <script src="scripts/controllers/deploymentConfig.js"></script>
        <script src="scripts/controllers/deployment.js"></script>
        <script src="scripts/controllers/services.js"></script>
        <script src="scripts/controllers/service.js"></script>
        <script src="scripts/controllers/routes.js"></script>
        <script src="scripts/controllers/route.js"></script>
        <script src="scripts/controllers/storage.js"></script>
        <script src="scripts/controllers/persistentVolumeClaim.js"></script>
        <script src="scripts/controllers/create/createFromImage.js"></script>
        <script src="scripts/controllers/create/nextSteps.js"></script>
        <script src="scripts/controllers/newfromtemplate.js"></script>
        <script src="scripts/controllers/labels.js"></script>
        <script src="scripts/controllers/tasks.js"></script>
        <script src="scripts/controllers/events.js"></script>
        <script src="scripts/controllers/util/oauth.js"></script>
        <script src="scripts/controllers/util/error.js"></script>
        <script src="scripts/controllers/util/logout.js"></script>
        <script src="scripts/controllers/create.js"></script>
        <script src="scripts/controllers/createProject.js"></script>
        <script src="scripts/controllers/createRoute.js"></script>
        <script src="scripts/controllers/attachPVC.js"></script>
        <script src="scripts/controllers/modals/confirmScale.js"></script>
        <script src="scripts/controllers/modals/deleteModal.js"></script>
        <script src="scripts/controllers/modals/editModal.js"></script>
        <script src="scripts/controllers/about.js"></script>
        <script src="scripts/directives/date.js"></script>
        <script src="scripts/directives/deleteLink.js"></script>
        <script src="scripts/directives/editLink.js"></script>
        <script src="scripts/directives/oscFileInput.js"></script>
        <script src="scripts/directives/oscFormSection.js"></script>
        <script src="scripts/directives/oscGitLink.js"></script>
        <script src="scripts/directives/oscImageSummary.js"></script>
        <script src="scripts/directives/oscKeyValues.js"></script>
        <script src="scripts/directives/oscRouting.js"></script>
        <script src="scripts/directives/replicas.js"></script>
        <script src="scripts/directives/resources.js"></script>
        <script src="scripts/directives/overviewDeployment.js"></script>
        <script src="scripts/directives/nav.js"></script>
        <script src="scripts/directives/alerts.js"></script>
        <script src="scripts/directives/popups.js"></script>
        <script src="scripts/directives/util.js"></script>
        <script src="scripts/directives/labels.js"></script>
        <script src="scripts/directives/templateopt.js"></script>
        <script src="scripts/directives/tasks.js"></script>
        <script src="scripts/directives/truncate.js"></script>
        <script src="scripts/directives/catalog.js"></script>
        <script src="scripts/directives/oscObjectDescriber.js"></script>
        <script src="scripts/directives/metrics.js"></script>
        <script src="scripts/directives/logViewer.js"></script>
        <script src="scripts/directives/statusIcon.js"></script>
        <script src="scripts/directives/ellipsisLoader.js"></script>
        <script src="scripts/directives/podStatusChart.js"></script>
        <script src="scripts/directives/quotaUsageChart.js"></script>
        <script src="scripts/directives/buildTrendsChart.js"></script>
        <script src="scripts/filters/date.js"></script>
        <script src="scripts/filters/resources.js"></script>
        <script src="scripts/filters/util.js"></script>
        <script src="scripts/extensions/javaLink.js"></script>
        <script src="scripts/directives/affix.js"></script>
        <script src="scripts/services/logLinks.js"></script>
        <!-- endbuild -->

    <!-- Load any extensions last. -->
    <script src="scripts/extensions.js"></script>

</body>
</html><|MERGE_RESOLUTION|>--- conflicted
+++ resolved
@@ -34,50 +34,6 @@
   </head>
 <body class="console-os">
     <!-- Add your site or application content here -->
-<<<<<<< HEAD
-    <nav class="navbar navbar-default navbar-pf" role="navigation">
-      <div class="navbar-header">
-        <button type="button" class="navbar-toggle" data-toggle="collapse" data-target=".navbar-collapse-1">
-          <span class="sr-only">Toggle navigation</span>
-          <span class="icon-bar"></span>
-          <span class="icon-bar"></span>
-          <span class="icon-bar"></span>
-        </button>
-        <a class="navbar-brand" id="openshift-logo" href="./">
-          <div id="header-logo"></div>
-        </a>
-      </div>
-      <div class="collapse navbar-collapse navbar-collapse-1">
-        <ul class="nav navbar-nav navbar-utility">
-          <li>
-            <a href="http://docs.openshift.com/enterprise/latest/welcome/index.html">
-            <span class="fa fa-files-o fa-fw"></span> Documentation</a>
-          </li>
-          <li uib-dropdown ng-cloak ng-if="user">
-            <a href="" uib-dropdown-toggle id="user-dropdown">
-              <span class="pficon pficon-user"></span>
-              <span class="username">{{user.fullName || user.metadata.name}}</span> <b class="caret"></b>
-            </a>
-            <ul class="uib-dropdown-menu" aria-labelledby="user-dropdown">
-              <!--
-              <li>
-                <a href="#">Account</a>
-              </li>
-              <li>
-                <a href="#">Settings</a>
-              </li>
-              <li class="divider"></li>
-              -->
-              <li>
-                <a href="logout">Log out</a>
-              </li>
-            </ul>
-          </li>
-        </ul>
-      </div>
-    </nav>
-=======
->>>>>>> 24d652e7
 
     <div ng-view></div>
 
